--- conflicted
+++ resolved
@@ -317,15 +317,9 @@
 		info_log.Println("All indexes built!")
 	}
 
-<<<<<<< HEAD
-	formattedAddress := *flagAddr
-	if 0 == strings.Index(*flagAddr, ":") {
-		formattedAddress = "localhost" + *flagAddr
-=======
 	host := *flagAddr
 	if strings.HasPrefix(host, ":") {
 		host = "localhost" + host
->>>>>>> 7a47c666
 	}
 
 	info_log.Printf("running server at http://%s...\n", host)
